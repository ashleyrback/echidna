--- conflicted
+++ resolved
@@ -76,12 +76,7 @@
     def __init__(self, roi, test_statistic, fit_config=None, data=None,
                  fixed_backgrounds=None, floating_backgrounds=None,
                  signal=None, shrink=True, per_bin=False, minimiser=None,
-<<<<<<< HEAD
-                 use_pre_made=False, pre_made_base_dir=None,
-                 single_bin=False):
-=======
                  pre_made_base_dir=None, single_bin=False):
->>>>>>> 0597a275
         self._logger = logging.getLogger("Fit")
         self._checked = False
         self.set_roi(roi)
@@ -963,7 +958,6 @@
                 spectrum.scale(scaling)
                 total_spectrum = spectrum
                 total_spectrum._name = "Fixed Background"
-                total_spectrum.set_background_name("Fixed Background")
             else:
                 if shrink:
                     self.shrink_spectra(spectrum)
@@ -1059,7 +1053,7 @@
         Raises:
           IndexError: If fit config contains no parameters.
         """
-        self.check_all_spectra()  # all spectra must be set and checked first
+        self.check_all_spectra()  # All spectra should be set and checked first
         if minimiser:
             self._minimiser = minimiser
             self._logger.debug("Setting %s as minimiser" %
