import numpy


class Spectra(object):
    """ This class contains a spectra as a function of energy, radius and time.

    The spectra is stored as histogram binned in energy, x, radius, y, and
    time, z. This histogram can be flattened to 2d (energy, radius) or 1d
    (energy).

    Args:
      name (str): The name of this spectra
      num_decays (float): The number of decays this spectra is created to
        represent.

    Attributes:
      _data (:class:`numpy.ndarray`): The histogram of data
      _name (str): The name of this spectra
      _energy_low (float): Lowest bin edge in MeV
      _energy_high (float): Highest bin edge in MeV
      _energy_bins (int): Number of energy bins
      _energy_width (float): Width of a single bin in MeV
      _radial_low (float): Lowest bin edge in mm
      _radial_high (float): Highest bin edge in mm
      _radial_bins (int): Number of raidal bins
      _radial_width (float): Width of a single bin in mm
      _time_low (float): Lowest bin edge in years
      _time_high (float): Highest bin edge in years
      _time_bins (int): Number of time bins
      _time_width (float): Width of a single bin in yr
      _num_decays (float): The number of decays this spectra currently
        represents.
      _raw_events (int): The number of raw events used to generate the
        spectra. Increments by one with each fill independent of
        weight.
      _style (string): Pyplot-style plotting style e.g. "b-" or
        {"color": "blue"}.
      _rois (dict): Dictionary containing the details of any ROI, along
        any axis, which has been defined.
    """
    def __init__(self, name, num_decays):
        """ Initialise the spectra data container.
        """
        self._energy_low = 0.0  # MeV
        self._energy_high = 10.0  # MeV
        self._energy_bins = 1000
        self._radial_low = 0.0  # mm
        self._radial_high = 10000.0  # mm
        self._radial_bins = 1000
        self._time_low = 0.0  # years
        self._time_high = 10.0  # years
        self._time_bins = 10
        self.calc_widths()
        self._num_decays = num_decays
        self._raw_events = 0
        self._data = numpy.zeros(shape=(self._energy_bins,
                                        self._radial_bins,
                                        self._time_bins),
                                 dtype=float)
<<<<<<< HEAD
        self._style = {"color": "blue"}  # default style for plotting
=======
        self._style = "b-"  # default style for plotting
        self._rois = {}
>>>>>>> fe893ad3
        self._name = name

    def fill(self, energy, radius, time, weight=1.0):
        """ Fill the bin for the `energy` `radius` and `time` with weight.

        Args:
          energy (float): Energy value to fill.
          raidus (float): Radial value to fill.
          time (float): Time value to fill.
          weight (float, optional): Defaults to 1.0, weight to fill the bin
            with.

        Raises:
          ValueError: If the energy, radius or time is beyond the bin limits.
        """
        if not self._energy_low <= energy < self._energy_high:
            raise ValueError("Energy out of range")
        if not self._radial_low <= radius < self._radial_high:
            raise ValueError("Radius out of range")
        if not self._time_low <= time < self._time_high:
            raise ValueError("Time out of range")
        energy_bin = (energy - self._energy_low) / (self._energy_high - self._energy_low) * self._energy_bins
        radial_bin = (radius - self._radial_low) / (self._radial_high - self._radial_low) * self._radial_bins
        time_bin = (time - self._time_low) / (self._time_high - self._time_low) * self._time_bins
        self._data[energy_bin, radial_bin, time_bin] += weight

    def shrink_to_roi(self, lower_limit, upper_limit, axis):
        """ Shrink spectrum to a defined Region of Interest (ROI)

        Shrinks spectrum to given ROI and saves ROI parameters.

        Args:
          lower_limit (float): Lower bound of ROI, along given axis.
          upper_limit (float): Upper bound of ROI, along given axis.
          axis (int): Axis along which to define ROI.
        """
        integral_full = self.sum()  # Save integral of full spectrum

        # Shrink to ROI
        if axis == 0:
            self.shrink(energy_low=lower_limit, energy_high=upper_limit)
        elif axis == 1:
            self.shrink(radial_low=lower_limit, radial_high=upper_limit)
        elif axis == 2:
            self.shrink(time_low=lower_limit, time_high=upper_limit)

        # Calculate efficiency
        integral_roi = self.sum()  # Integral of spectrum over ROI
        efficiency = float(integral_roi) / float(integral_full)
        self._rois[axis] = {"low": lower_limit, "high": upper_limit,
                            "efficiency": efficiency}

    def get_roi(self, axis):
        """ Access information about a predefined ROI on a given axis

        Returns:
          dict: Dictionary containing parameters defining the ROI, on
            the given axis.
        """
        return self._rois[axis]

    def set_style(self, style):
        """ Sets plotting style.

        Styles should be valid pyplot style strings e.g. "b-", for a
        blue line, or dictionaries of strings e.g. {"color": "red"}.

        Args:
          style (string): Pyplot-style plotting style.
        """
        self._style = style

    def project(self, axis):
        """ Project the histogram along an `axis`.

        Args:
          axis (int): To project onto

        Returns:
          The projection of the histogram onto the given axis
        """
        if axis == 0:
            return self._data.sum(1).sum(1)
        elif axis == 1:
            return self._data.sum(0).sum(1)
        elif axis == 2:
            return self._data.sum(0).sum(0)

    def surface(self, axis):
        """ Project the histogram along two axis, along the `axis`.

        Args:
          axis (int): To project away

        Returns:
          The 2d surface of the histogram.
        """
        return self._data.sum(axis)

    def sum(self):
        """ Calculate and return the sum of the `_data` values.

        Returns:
          The sum of the values in the `_data` histogram.
        """
        return self._data.sum()

    def scale(self, num_decays):
        """ Scale THIS spectra to represent *num_decays* worth of decays over
        the entire unshrunken spectra.

        This rescales each bin by the ratio of *num_decays* to
        *self._num_decays*, i.e. it changes the spectra from representing
        *self._num_decays* to *num_decays*. *self._num_decays* is updated
        to equal *num_decays* after.

        Args:
          num_decays (float): Number of decays this spectra should represent.
        """
        self._data = numpy.multiply(self._data, num_decays / self._num_decays)
        self._num_decays = num_decays

    def shrink(self, energy_low=None, energy_high=None, radial_low=None,
               radial_high=None, time_low=None, time_high=None):
        """ Shrink the data such that it only contains values between energy_low
        and energy_high (for example) by slicing. This updates the internal bin
        information as well as the data.

        Args:
          energy_low (float): Optional new low bound of the energy.
          energy_low (float): Optional new high bound of the energy.
          radial_low (float): Optional new low bound of the radius.
          radial_low (float): Optional new high bound of the radius.
          time_low (float): Optional new low bound of the time.
          time_low (float): Optional new high bound of the time.

        Notes:
          The logic in this method is the same for each dimension, first
        check the new values are within the existing ones (can only compress).
        Then calculate the low bin number and high bin number (relative to the
        existing binning low). Finally update all the bookeeping and slice.
        """
        if(energy_low is not None and energy_low < self._energy_low):
            raise ValueError("Energy low is below existing bound")
        if(energy_high is not None and energy_high > self._energy_high):
            raise ValueError("Energy high is above existing bound")
        if(radial_low is not None and radial_low < self._radial_low):
            raise ValueError("Radial low is below existing bound")
        if(radial_high is not None and radial_high > self._radial_high):
            raise ValueError("Radial high is above existing bound")
        if(time_low is not None and time_low < self._time_low):
            raise ValueError("Time low is below existing bound")
        if(time_high is not None and time_high > self._time_high):
            raise ValueError("Time high is above existing bound")

        energy_low_bin = 0
        energy_high_bin = self._energy_bins
        if(energy_low is not None and energy_high is not None):
            energy_low_bin = (energy_low - self._energy_low) / self._energy_width
            energy_high_bin = (energy_high - self._energy_low) / self._energy_width
            self._energy_low = energy_low
            self._energy_high = energy_high
            self._energy_bins = int(energy_high_bin - energy_low_bin)

        radial_low_bin = 0
        radial_high_bin = self._radial_bins
        if(radial_low is not None and radial_high is not None):
            radial_low_bin = (radial_low - self._radial_low) / self._radial_width
            radial_high_bin = (radial_high - self._radial_low) / self._radial_width
            self._radial_low = radial_low
            self._radial_high = radial_high
            self._radial_bins = int(radial_high_bin - radial_low_bin)

        time_low_bin = 0
        time_high_bin = self._time_bins
        if(time_low is not None and time_high is not None):
            time_low_bin = (time_low - self._time_low) / self._time_width
            time_high_bin = (time_high - self._time_low) / self._time_width
            self._time_low = time_low
            self._time_high = time_high
            self._time_bins = int(time_high_bin - time_low_bin)

        # Internal bookeeping complete, now slice the data
        self._data = self._data[energy_low_bin:energy_high_bin,
                                radial_low_bin:radial_high_bin,
                                time_low_bin:time_high_bin]

    def add(self, spectrum):
        """ Adds a spectrum to current spectra object.

        Args:
          spectrum (:class:`core.spectra`): Spectrum to add.
        """
        if self._energy_low != spectrum._energy_low:
            raise ValueError("Lower energy bounds in spectra are not equal.")
        if self._energy_high != spectrum._energy_high:
            raise ValueError("Upper energy bounds in spectra are not equal.")
        if self._energy_bins != spectrum._energy_bins:
            raise ValueError("Number of energy bins in spectra are not equal.")
        if self._energy_width != spectrum._energy_width:
            raise ValueError("Width of energy bins in spectra are not equal.")
        if self._radial_low != spectrum._radial_low:
            raise ValueError("Lower radial bounds in spectra are not equal.")
        if self._radial_high != spectrum._radial_high:
            raise ValueError("Upper radial bounds in spectra are not equal.")
        if self._radial_bins != spectrum._radial_bins:
            raise ValueError("Number of radial bins in spectra are not equal.")
        if self._radial_width != spectrum._radial_width:
            raise ValueError("Width of radial bins in spectra are not equal.")
        if self._time_low != spectrum._time_low:
            raise ValueError("Lower time bounds in spectra are not equal.")
        if self._time_high != spectrum._time_high:
            raise ValueError("Upper time bounds in spectra are not equal.")
        if self._time_bins != spectrum._time_bins:
            raise ValueError("Number of time bins in spectra are not equal.")
        if self._time_width != spectrum._time_width:
            raise ValueError("Width of time bins in spectra are not equal.")
        self._data += spectrum._data
        self._raw_events += spectrum._raw_events
        self._num_decays += spectrum._num_decays

    def rebin(self, new_bins):
        """ Rebin spectra data into a smaller spectra of the same rank whose
        dimensions are factors of the original dimensions.

        Args:
          new_bins (tuple): New bin sizes for spectra. Should be in order of
            energy, radial, time.

        Raises:
          ValueError: Shape mismatch. Number of dimenesions are different.
          ValueError: Old bins/ New bins must be integer
        """
        if self._data.ndim != len(new_bins):
            raise ValueError("Shape mismatch: %s->%s" % (self._data.shape,
                                                         new_bins))
        for i in range(len(new_bins)):
            if self._data.shape[i] % new_bins[i] != 0:
                raise ValueError("Old bins/New bins must be integer old: %s"
                                 " new: %s" % (self._data.shape, new_bins))
        compression_pairs = [(d, c//d) for d, c in zip(new_bins,
                                                       self._data.shape)]
        flattened = [l for p in compression_pairs for l in p]
        self._data = self._data.reshape(flattened)
        for i in range(len(new_bins)):
            self._data = self._data.sum(-1*(i+1))
        self._energy_bins = new_bins[0]
        self._radial_bins = new_bins[1]
        self._time_bins = new_bins[2]
        self.calc_widths()

    def calc_widths(self):
        """ Recalculates bin widths
        """
        self._energy_width = (self._energy_high - self._energy_low) / self._energy_bins
        self._radial_width = (self._radial_high - self._radial_low) / self._radial_bins
<<<<<<< HEAD
        self._time_width = (self._time_high - self._time_low) / self._time_bins

    def set_style(self, style):
        """ Sets plotting style

        Styles should be valid pyplot style strings e.g. "b-", for a
        blue line.

        Args:
          style (string): pyplot-style plotting style. Can be a
            dictionary of style keywords.
        """
        self._style = style

    def get_style(self):
        """
        Returns:
          string/dict: :attr:`_style` - pyplot-style plotting style.
        """
        return self._style
=======
        self._time_width = (self._time_high - self._time_low) / self._time_bins
>>>>>>> fe893ad3
<|MERGE_RESOLUTION|>--- conflicted
+++ resolved
@@ -57,12 +57,8 @@
                                         self._radial_bins,
                                         self._time_bins),
                                  dtype=float)
-<<<<<<< HEAD
         self._style = {"color": "blue"}  # default style for plotting
-=======
-        self._style = "b-"  # default style for plotting
         self._rois = {}
->>>>>>> fe893ad3
         self._name = name
 
     def fill(self, energy, radius, time, weight=1.0):
@@ -134,6 +130,13 @@
           style (string): Pyplot-style plotting style.
         """
         self._style = style
+
+    def get_style(self):
+        """
+        Returns:
+          string/dict: :attr:`_style` - pyplot-style plotting style.
+        """
+        return self._style
 
     def project(self, axis):
         """ Project the histogram along an `axis`.
@@ -319,27 +322,4 @@
         """
         self._energy_width = (self._energy_high - self._energy_low) / self._energy_bins
         self._radial_width = (self._radial_high - self._radial_low) / self._radial_bins
-<<<<<<< HEAD
-        self._time_width = (self._time_high - self._time_low) / self._time_bins
-
-    def set_style(self, style):
-        """ Sets plotting style
-
-        Styles should be valid pyplot style strings e.g. "b-", for a
-        blue line.
-
-        Args:
-          style (string): pyplot-style plotting style. Can be a
-            dictionary of style keywords.
-        """
-        self._style = style
-
-    def get_style(self):
-        """
-        Returns:
-          string/dict: :attr:`_style` - pyplot-style plotting style.
-        """
-        return self._style
-=======
-        self._time_width = (self._time_high - self._time_low) / self._time_bins
->>>>>>> fe893ad3
+        self._time_width = (self._time_high - self._time_low) / self._time_bins