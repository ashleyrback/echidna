--- conflicted
+++ resolved
@@ -44,19 +44,11 @@
     axis.bar(x, data, width=width)
     pylab.show()
 
-<<<<<<< HEAD
-def spectral_plot(spectra_dict, dimension=0, **kwargs):
-    """
-    """
-    fig = plt.figure(1)
-    ax = fig.add_subplot(1, 1, 1)
-=======
 def spectral_plot(spectra_dict, dimension=0, fig_num=1, **kwargs):
     """
     """
     fig = plt.figure(fig_num)
     ax = fig.add_subplot(3, 1, (1, 2))
->>>>>>> 6f2b13ce
     # All spectra should have same width
     first_spectra = True
     if dimension == 0:
@@ -126,21 +118,6 @@
         x = _produce_axis(spectra._time_low, spectra._time_high, spectra._time_bins)
         plt.xlabel("Time [yr]")
     summed_background = numpy.zeros(shape=shape)
-<<<<<<< HEAD
-    for value in spectra_dict.values():
-        spectra = value.get("spectra")
-        ax.plot(x, spectra.project(dimension), value.get("style"),
-                label=value.get("label"))
-        if value.get("type") is "background":
-            summed_background = summed_background + spectra.project(dimension)
-    ax.plot(x, summed_background, "k--", label="Summed background")
-    plt.ylabel("Count per %f bin" % width)
-    if kwargs.get("log_y") is True:
-        ax.set_yscale("log")
-    plt.legend(loc="upper right")
-    plt.ylim(ymin=0.1)
-    plt.show()
-=======
     summed_total = numpy.zeros(shape=shape)
     for value in spectra_dict.values():
         spectra = value.get("spectra")
@@ -179,7 +156,6 @@
         for index, entry in enumerate(kwargs.get("text")):
             plt.figtext(0.05, 0.90-(index*0.05), entry)
     # plt.show()
->>>>>>> 6f2b13ce
     return fig
 
 def plot_surface(spectra, dimension):
