--- conflicted
+++ resolved
@@ -8,12 +8,7 @@
   * Saves spectra objects to file in hdf5 format
 
 Examples:
-<<<<<<< HEAD
   To read rat_ds root file "example.root"::
-=======
-  To read rat_ds root file "example.root",
-  with isotope half-life "half_life"::
->>>>>>> 724af684
 
     $ python dump_spectra_ntuple.py /path/to/config.yml /path/to/example.root
 
@@ -24,16 +19,17 @@
 import argparse
 import csv
 import echidna.output.store as store
+import echidna.core.spectra as spectra
 import echidna.core.fill_spectrum as fill_spectrum
 import echidna.output.plot as plot
 
-<<<<<<< HEAD
 def read_and_dump_root(fname, config_path, spectrum_name, save_path):
-    """ Creates both mc and reco spectra from ROOT files, dumping the results as a
-    spectrum object in a hdf5 file
+    """ Creates both mc and reco spectra from ROOT files, dumping the 
+    results as a spectrum object in a hdf5 file
 
     Args:
       fname (str): The file to be evaluated
+      config_path (str): Path to the config file    
       spectrum_name (str): Name to be applied to the spectrum
       save_path (str): Path to a directory where the hdf5 files will be dumped
 
@@ -42,123 +38,74 @@
     """
     mc_config = spectra.SpectraConfig.load_from_file(config_path)
     reco_config = spectra.SpectraConfig.load_from_file(config_path)
-    mc_spec = fill_spectrum.fill_mc_spectrum(fname, spectrumname = "%s_mc" % (spectrum_name), config = mc_config )
-    reco_spec = fill_spectrum.fill_reco_spectrum(fname, spectrumname = "%s_reco" % (spectrum_name), config = reco_config )
+    truth_config = spectra.SpectraConfig.load_from_file(config_path)
+    mc_spec = fill_spectrum.fill_mc_spectrum(
+        fname, spectrumname = "%s_mc" % (spectrum_name), config = mc_config )
+    reco_spec = fill_spectrum.fill_reco_spectrum(
+        fname, spectrumname = "%s_reco" % (spectrum_name), config = reco_config )
+    truth_spec = fill_spectrum.fill_truth_spectrum(
+        fname, spectrumname = "%s_truth" % (spectrum_name), config = truth_config )
 
     # Plot
     plot_spectrum(mc_spec, mc_config)
     plot_spectrum(reco_spec, reco_config)
-=======
-
-def read_and_dump_root(fname, half_life, spectrum_name, save_path):
-    """ Creates both mc and reco spectra from ROOT files, dumping the
-      results as a spectrum object in a hdf5 file.
-
-    Args:
-      fname (str): The file to be evaluated.
-      half_life (float): Half-life of isotope.
-      spectrum_name (str): Name to be applied to the spectrum.
-      save_path (str): Path to a directory where the hdf5 files will be
-        dumped.
-    """
-    mc_spec = fill_spectrum.fill_mc_spectrum(
-        fname, half_life, spectrumname="%s_mc" % (spectrum_name))
-    reco_spec = fill_spectrum.fill_reco_spectrum(
-        fname, half_life, spectrumname="%s_reco" % (spectrum_name))
-    truth_spec = fill_spectrum.fill_truth_spectrum(
-        fname, half_life, spectrumname="%s_truth" % (spectrum_name))
-
-    # Plot
-    plot_spectrum(mc_spec)
-    plot_spectrum(reco_spec)
-    plot_spectrum(truth_spec)
->>>>>>> 724af684
+    plot_spectrum(truth_spec, truth_config)
 
     # Dump to file
     store.dump("%s/%s_mc.hdf5" % (save_path, spectrum_name), mc_spec)
     store.dump("%s/%s_reco.hdf5" % (save_path, spectrum_name), reco_spec)
     store.dump("%s/%s_truth.hdf5" % (save_path, spectrum_name), truth_spec)
 
-<<<<<<< HEAD
+
 def plot_spectrum(spec, config):
     """ Plot spectra for each of the spectrum dimensions (e.g. energy)
-=======
->>>>>>> 724af684
-
-def plot_spectrum(spec):
-    """ Plot spectra for each of the three spectrum dimensions:
-      Energy, radius and time
 
     Args:
       Spec (:class:`echidna.core.spectra.Spectra`): Spectrum object to
         be plotted
+      config (:class:`echidna.core.spectra.Config`): configuration object
     """
     for v in config.getpars():
         plot.plot_projection(spec, v)
 
-<<<<<<< HEAD
-
-if __name__ == "__main__":
-    parser = argparse.ArgumentParser()
-    parser.add_argument("-s", "--save_path",
-                      type=str,
-                      default="./",
-                      help="Enter destination path for .hdf5 spectra files.")
-    parser.add_argument("config",
-                        type=str,
-                        help="Path to config file")
-    parser.add_argument("fname",
-                      type=str,
-                      help="Path to root file to be read.")
-    args = parser.parse_args()
-
-    # If args passed directly, deal with them
-    fname = args.fname
-    spectrum_name = fname[fname.rfind('/', 0, -1)+1:]  
-    read_and_dump_root(fname, args.config, spectrum_name, args.save_path)
-=======
 
 def read_tab_delim_file(fname):
-    """ Read file paths and respective half lives from tab delimited
-      text file.
+    """ Read file paths from text file
 
     Args:
       fname (str): Name of file to be read.
 
     Returns:
       file_paths (list): List of file paths read from file
-      half_lives (list): List of half lives read from file
     """
-    file_paths, half_lives = [], []
+    file_paths = []
     with open(fname, 'r') as f:
         # next(f) # skip headings
         reader = csv.reader(f, delimiter='\t')
-        for path, half in reader:
+        for path in reader:
             file_paths.append(path)
-            half_lives.append(half)
-    return file_paths, half_lives
+    return file_paths
+
 
 if __name__ == "__main__":
     parser = argparse.ArgumentParser()
     parser.add_argument("-r", "--read_text_file", type=str,
-                        help="Pass path to list .txt of tab separated "
-                        "filepaths and half_lives.")
+                        help="Pass path to list .txt of file paths")
     parser.add_argument("-s", "--save_path", type=str, default="./",
                         help="Enter destination path for .hdf5 spectra files.")
+    parser.add_argument("config", type=str,
+                        help="Path to config file")
     parser.add_argument("fname", type=str,
                         help="Path to root file to be read.")
-    parser.add_argument("half_life", type=float,
-                        help="Half-life of isotope.root file being read")
     args = parser.parse_args()
 
     if args.read_text_file:  # If passed text file: read, format and dump
-        path_list, half_life_list = read_tab_delim_file(args.read_text_file)
-        for fname, half_life in zip(path_list, half_life_list):
+        path_list = read_tab_delim_file(args.read_text_file)
+        for fname in path_list:
             spectrum_name = fname[fname.rfind('/', 0, -1)+1:]
-            read_and_dump_root(fname, half_life, spectrum_name, args.save_path)
+            read_and_dump_root(fname, args.config, spectrum_name, args.save_path)
     else:  # If args passed directly, deal with them
         fname = args.fname
         spectrum_name = fname[fname.rfind('/', 0, -1)+1:]
-        read_and_dump_root(fname, args.half_life,
-                           spectrum_name, args.save_path)
->>>>>>> 724af684
+        read_and_dump_root(fname, args.config,
+                           spectrum_name, args.save_path)